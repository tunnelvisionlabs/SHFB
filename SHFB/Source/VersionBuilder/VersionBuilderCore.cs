--- conflicted
+++ resolved
@@ -117,22 +117,14 @@
                 bool ripOld = ripOldString == "1" || String.Equals("true", ripOldString, StringComparison.OrdinalIgnoreCase);
 
                 name = Environment.ExpandEnvironmentVariables(name);
-<<<<<<< HEAD
                 VersionInfo item = new VersionInfo(attribute, group, name, ripOld);
-=======
-                VersionInfo item = new VersionInfo(attribute, group, name);
->>>>>>> 0cd5681e
                 allVersions.Add(item);
             }
 
             string str5 = String.Empty;
 
             foreach(VersionInfo info2 in allVersions)
-<<<<<<< HEAD
                 if(!info2.RipOldApis && (!rip || info2.Group != str5))
-=======
-                if(info2.Group != str5)
->>>>>>> 0cd5681e
                 {
                     latestVersions.Add(info2.Name);
                     str5 = info2.Group;
@@ -303,11 +295,7 @@
                 }
             }
 
-<<<<<<< HEAD
             if(ripAny)
-=======
-            if(rip)
->>>>>>> 0cd5681e
                 RemoveOldApis(versionIndex, latestVersions);
 
             ConsoleApplication.WriteMessage(LogLevel.Info, String.Format(CultureInfo.CurrentCulture,
@@ -436,11 +424,7 @@
                                                 {
                                                     foreach(string str13 in dictionary5.Keys)
                                                     {
-<<<<<<< HEAD
                                                         if(dictionary6.ContainsKey(str13) || (ripAny && !IsLatestElement(dictionary5[str13].Versions.Values, latestVersions)))
-=======
-                                                        if(dictionary6.ContainsKey(str13) || (rip && !IsLatestElement(dictionary5[str13].Versions.Values, latestVersions)))
->>>>>>> 0cd5681e
                                                         {
                                                             continue;
                                                         }
