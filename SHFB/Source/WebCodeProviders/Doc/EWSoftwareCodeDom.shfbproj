--- conflicted
+++ resolved
@@ -94,17 +94,9 @@
     <KeepLogFile>True</KeepLogFile>
     <DisableCodeBlockComponent>False</DisableCodeBlockComponent>
     <CppCommentsFixup>False</CppCommentsFixup>
-<<<<<<< HEAD
-    <CleanIntermediates>True</CleanIntermediates>
-=======
     <CleanIntermediates>False</CleanIntermediates>
-    <SccProjectName>SAK</SccProjectName>
-    <SccProvider>SAK</SccProvider>
-    <SccAuxPath>SAK</SccAuxPath>
-    <SccLocalPath>SAK</SccLocalPath>
     <MaximumGroupParts>2</MaximumGroupParts>
     <NamespaceGrouping>False</NamespaceGrouping>
->>>>>>> 223d393e
   </PropertyGroup>
   <!-- There are no properties for these two groups but they need to appear in
        order for Visual Studio to perform the build. -->
